// CeTZ Library for drawing graph axes
#import "../util.typ"
#import "../draw.typ"
#import "../vector.typ"
#import "../styles.typ"

#let typst-content = content

// Global defaults
#let tic-limit = 100
#let default-style = (
  fill: none,
  stroke: black,
  label: (
    offset: .2,
  ),
  tick: (
    fill: none,
    stroke: black,
    length: .1,
    minor-length: .08,
    label: (
      offset: .2,
      angle: 0deg,
      anchor: auto,
    )
  ),
  grid: (
    stroke: (paint: gray, dash: "dotted"),
    fill: none
  ),
)

#let default-style-schoolbook = util.merge-dictionary(default-style, (
  tick: (label: (offset: .1)),
  mark: (end: ">"),
  padding: .4))

// Construct Axis Object
//
// - min (number): Minimum value
// - max (number): Maximum value
// - ticks (dictionary): Tick settings:
//     - step (number): Major tic step
//     - minor-step (number): Minor tic step
//     - unit (content): Tick label suffix
//     - decimals (int): Tick float decimal length
// - label (content): Axis label
#let axis(min: -1, max: 1, label: none,
          ticks: (step: auto, minor-step: none,
                  unit: none, decimals: 2, grid: false,
                  format: "float")) = (
  min: min, max: max, ticks: ticks, label: label,
)

// Format a tick value
#let format-tick-value(value, tic-options) = {
  // Without it we get negative zero in conversion
  // to content! Typst has negative zero floats.
  if value == 0 { value = 0 }

  let round(value, digits) = {
    calc.round(value, digits: digits)
  }

  let format-float(value, digits) = {
    $#round(value, digits)$
  }

  let format-sci(value, digits) = {
    let exponent = if value != 0 {
      calc.floor(calc.log(calc.abs(value), base: 10))
    } else {
      0
    }

    let ee = calc.pow(10, calc.abs(exponent + 1))
    if exponent > 0 {
      value = value / ee * 10
    } else if exponent < 0 {
      value = value * ee * 10
    }

    value = round(value, digits)
    if exponent <= -1 or exponent >= 1 {
      return $#value times 10^#exponent$
    }
    return $#value$
  }

  if type(value) != typst-content {
    let format = tic-options.at("format", default: "float")
    if type(format) == function {
      value = (format)(value)
    } else if format == "sci" {
      value = format-sci(value, tic-options.at("decimals", default: 2))
    } else {
      value = format-float(value, tic-options.at("decimals", default: 2))
    }
  } else if type(value) != typst-content {
    value = str(value)
  }

  if tic-options.at("unit", default: none) != none {
    value += tic-options.unit
  }
  return value
}

// Get value on axis [0, 1]
//
// - axis (axis): Axis
// - v (number): Value
// -> float
#let value-on-axis(axis, v) = {
  if v == none { return }
  let (min, max) = (axis.min, axis.max)
  let dt = max - min; if dt == 0 { dt = 1 }

  return (v - min) / dt
}

/// Compute list of linear ticks for axis
///
/// - axis (axis): Axis
#let compute-linear-ticks(axis) = {
  let (min, max) = (axis.min, axis.max)
  let dt = max - min; if (dt == 0) { dt = 1 }
  let ticks = axis.ticks
  let ferr = util.float-epsilon

  let l = ()
  if ticks != none {
    let major-tick-values = ()
    if "step" in ticks and ticks.step != none {
      assert(ticks.step >= 0,
             message: "Axis tick step must be positive and non 0.")
      if axis.min > axis.max { ticks.step *= -1 }

      let s = 1 / ticks.step
      let n = range(int(min * s), int(max * s + 1.5))

      assert(n.len() <= tic-limit,
             message: "Number of major ticks exceeds limit.")
      for t in n {
        let v = (t / s - min) / dt
        if v >= 0 - ferr and v <= 1 + ferr {
          l.push((v, format-tick-value(t / s, ticks), true))
          major-tick-values.push(v)
        }
      }
    }

    if "minor-step" in ticks and ticks.minor-step != none {
      assert(ticks.minor-step >= 0,
             message: "Axis minor tick step must be positive")

      let s = 1 / ticks.minor-step
      let n = range(int(min * s), int(max * s + 1.5))

      assert(n.len() <= tic-limit * 10,
             message: "Number of minor ticks exceeds limit.")

      for t in n {
        let v = (t / s - min) / dt
        if v in major-tick-values {
          // Prefer major ticks over minor ticks
          continue
        }

        if v != none and v >= 0 and v <= 1 + ferr {
          l.push((v, none, false))
        }
      }
    }

  }

  return l
}

/// Get list of fixed axis ticks
///
/// - axis (axis): Axis object
#let fixed-ticks(axis) = {
  let l = ()
  if "list" in axis.ticks {
    for t in axis.ticks.list {
      let (v, label) = (none, none)
      if type(t) in (float, int) {
        v = t
        label = format-tick-value(t, axis.ticks)
      } else {
        (v, label) = t
      }

      v = value-on-axis(axis, v)
      if v != none and v >= 0 and v <= 1 {
        l.push((v, label, true))
      }
    }
  }
  return l
}

/// Compute list of axis ticks
///
/// A tick triple has the format:
///   (rel-value: float, label: content, major: bool)
///
/// - axis (axis): Axis object
#let compute-ticks(axis) = {
  let find-max-n-ticks(axis, n: 11) = {
    let dt = calc.abs(axis.max - axis.min)
    let scale = calc.pow(10, calc.floor(calc.log(dt, base: 10) - 1))
    if scale > 100000 or scale < .000001 {return none}

    let (step, best) = (none, 0)
    for s in (1, 1.5, 2, 2.5, 3, 4, 5, 6, 8, 10) {
      s = s * scale

      let divs = calc.abs(dt / s)
      if divs >= best and divs <= n {
        step = s
        best = divs
      }
    }
    return step
  }

  if axis.ticks.step == auto {
    axis.ticks.step = find-max-n-ticks(axis, n: 11)
  }
  if axis.ticks.minor-step == auto {
    axis.ticks.minor-step = if axis.ticks.step != none {
      axis.ticks.step / 5
    } else {
      none
    }
  }

  let ticks = compute-linear-ticks(axis)
  ticks += fixed-ticks(axis)
  return ticks
}

/// Draw inside viewport coordinates of two axes
///
/// - size (vector): Axis canvas size (relative to origin)
/// - origin (coordinates): Axis Canvas origin
/// - x (axis): Horizontal axis
/// - y (axis): Vertical axis
/// - name (string,none): Group name
#let axis-viewport(size, x, y, origin: (0, 0), name: none, body) = {
  size = (rel: size, to: origin)

  draw.group(name: name, {
    draw.set-viewport(origin, size,
      bounds: (x.max - x.min,
               y.max - y.min,
               0))
    draw.translate((-x.min, y.min, 0), pre: false)
    body
  })
}

// Draw up to four axes in an "scientific" style at origin (0, 0)
//
// - left (axis): Left (y) axis
// - bottom (axis): Bottom (x) axis
// - right (axis): Right axis
// - top (axis): Top axis
// - size (array): Size (width, height)
// - name (string): Object name
// - padding (array): Padding (left, right, top, bottom)
// - frame (string): Frame mode:
//                   - true: Draw frame around all axes
//                   - "set": Draw line for set (!= none) axes
//                   - false: Draw no frame
// - ..style (any): Style
#let scientific(size: (1, 1),
                left: none,
                right: auto,
                bottom: none,
                top: auto,
                frame: true,
                padding: (left: 0, right: 0, top: 0, bottom: 0),
                name: none,
                ..style) = {
  import draw: *

  if right == auto {
    if left != none {
      right = left; right.is-mirror = true
    } else {
      right = none
    }
  }
  if top == auto {
    if bottom != none {
      top = bottom; top.is-mirror = true
    } else {
      top = none
    }
  }

  group(name: name, ctx => {
    let (w, h) = size

    anchor("origin",           (0, 0))
    anchor("data-bottom-left", (0, 0))
    anchor("data-top-right",   (w, h))

    let style = style.named()
    style = styles.resolve(ctx.style, style, root: "axes",
                           base: default-style)

    let padding = (
      l: padding.at("west", default: 0),
      r: padding.at("east", default: 0),
      t: padding.at("north", default: 0),
      b: padding.at("south", default: 0),
    )

    let axis-settings = (
      (left,   "west",   "east",  (0, auto), ( 1, 0), "west"),
      (right,  "east",  "west",   (w, auto), (-1, 0), "east"),
      (bottom, "south", "north",    (auto, 0), (0,  1), "south"),
      (top,    "north",    "south", (auto, h), (0, -1), "north"),
    )

    group(name: "axes", {
      let (w, h) = (w - padding.l - padding.r,
                    h - padding.t - padding.b)
      anchor("origin", (0, 0))
      anchor("center", (w / 2, h / 2))

      for (axis, _, anchor, placement, tic-dir, name) in axis-settings {
        let style = style
        if name in style {
          style = util.merge-dictionary(style, style.at(name))
        }

        if axis != none {
          let grid-mode = axis.ticks.at("grid", default: false)
          grid-mode = (
            major: grid-mode == true or grid-mode in ("major", "both"),
            minor: grid-mode in ("minor", "both")
          )

          let is-mirror = axis.at("is-mirror", default: false)

          for (pos, label, major) in compute-ticks(axis) {
            let (x, y) = placement
            if x == auto { x = pos * w + padding.l }
            if y == auto { y = pos * h + padding.b }

            let length = if major {
              style.tick.length} else {
              style.tick.minor-length}
            let tick-start = (x, y)
            let tick-end = vector.add(tick-start,
              vector.scale(tic-dir, length))
            if (length < 0) {
              (tick-start, tick-end) = (tick-end, tick-start)
            }

            if not is-mirror {
              if label != none {
                let label-pos = vector.add(tick-start,
                  vector.scale(tic-dir, -style.tick.label.offset))
                content(label-pos, [#label],
                        anchor: if style.tick.label.anchor == auto {anchor}
                                else {style.tick.label.anchor},
                        angle: style.tick.label.angle)
              }

              if grid-mode.major and major or grid-mode.minor and not major {
                let (grid-begin, grid-end) = if name in ("north", "south") {
                  ((x, 0), (x, h))
                } else {
                  ((0, y), (w, y))
                }

                line(grid-begin, grid-end, ..style.grid)
              }
            }
            
            if length != none and length != 0 {
              line(tick-start, tick-end, ..style.tick)
            }
          }
        }
      }

      assert(frame in (true, false, "set"),
             message: "Invalid frame mode")
      if frame == true {
        rect((0, 0), size, ..style)
      } else if frame == "set" { 
        let segments = ((),)

        if left != none {segments.last() += ((0,h), (0,0))}
        if bottom != none {segments.last() += ((0,0), (w,0))}
        else {segments.push(())}
        if right != none {segments.last() += ((w,0), (w,h))}
        else {segments.push(())}
        if top != none {segments.last() += ((w,h), (0,h))}
        else {segments.push(())}

        for s in segments {
          if s.len() > 1 {
            line(..s, ..style)
          }
        }
      }
    })

    for (axis, side, anchor, ..) in axis-settings {
      if axis == none or not "label" in axis or axis.label == none {continue}
      if not axis.at("is-mirror", default: false) {
        let is-left-right = side in ("west", "east")
        let angle = if is-left-right {
          -90deg
        } else {
          0deg
        }
        let position = if is-left-right {
          ("axes." + side, "|-", "axes.center")
        } else {
          ("axes." + side, "-|", "axes.center")
        }
        // Use a group to get non-rotated anchors
        group(
          content(
            position,
            axis.label,
            angle: angle,
            padding: style.label.offset
          ),
          anchor: anchor, 
        )
      }
    }
  })
}

// Draw two axes in a "school book" style
//
// - x-axis (axis): X axis
// - y-axis (axis): Y axis
// - size (array): Size (width, height)
// - x-position (number): X Axis position
// - y-position (number): Y Axis position
// - name (string): Object name
// - ..style (any): Style
#let school-book(x-axis, y-axis,
                 size: (1, 1),
                 x-position: 0,
                 y-position: 0,
                 name: none,
                 ..style) = {
  import draw: *

  group(name: name, ctx => {
    let style = style.named()
    style = styles.resolve(
      ctx.style,
      style,
      root: "axes",
      base: default-style-schoolbook
    )

    let x-position = calc.min(calc.max(y-axis.min, x-position), y-axis.max)
    let y-position = calc.min(calc.max(x-axis.min, y-position), x-axis.max)

    let padding = (
      left: if y-position > x-axis.min {style.padding} else {style.tick.length},
      right: style.padding,
      top: style.padding,
      bottom: if x-position > y-axis.min {style.padding} else {style.tick.length}
    ) 

    let (w, h) = size

    let x-y = value-on-axis(y-axis, x-position) * h
    let y-x = value-on-axis(x-axis, y-position) * w

    let axis-settings = (
      (x-axis, "north",   (auto, x-y), (0, 1), "x"),
      (y-axis, "east", (y-x, auto), (1, 0), "y"),
    )

    line((-padding.left, x-y), (w + padding.right, x-y),
         ..util.merge-dictionary(style, style.at("x", default: (:))),
         name: "x-axis")
    if "label" in x-axis and x-axis.label != none {
<<<<<<< HEAD
      content((rel: (0, -style.label.offset), to: "x-axis.end"),
        anchor: "top-left", x-axis.label)
=======
      content((rel: (0, -style.tick.label.offset), to: "x-axis.end"),
        anchor: "north-west", x-axis.label)
>>>>>>> 7f7b122c
    }

    line((y-x, -padding.bottom), (y-x, h + padding.top),
         ..util.merge-dictionary(style, style.at("y", default: (:))),
         name: "y-axis")
    if "label" in y-axis and y-axis.label != none {
<<<<<<< HEAD
      content((rel: (-style.label.offset, 0), to: "y-axis.end"),
        anchor: "bottom-right", y-axis.label)
=======
      content((rel: (-style.tick.label.offset, 0), to: "y-axis.end"),
        anchor: "south-east", y-axis.label)
>>>>>>> 7f7b122c
    }

    // If both axes cross at the same value (mostly 0)
    // draw the tick label for both axes together.
    let origin-drawn = false
    let shared-origin = x-position == y-position

    for (axis, anchor, placement, tic-dir, name) in axis-settings {
      if axis != none {
        let style = style
        if name in style {
          style = util.merge-dictionary(style, style.at(name))
        }

        let grid-mode = axis.ticks.at("grid", default: false)
        grid-mode = (
          major: grid-mode == true or grid-mode in ("major", "both"),
          minor: grid-mode in ("minor", "both")
        )

        for (pos, label, major) in compute-ticks(axis) {
          let (x, y) = placement
          if x == auto { x = pos * w }
          if y == auto { y = pos * h }

          let dir = vector.scale(tic-dir,
            if major {style.tick.length} else {style.tick.minor-length})
          let tick-begin = vector.sub((x, y), dir)
          let tick-end = vector.add((x, y), dir)

          let is-origin = x == y-x and y == x-y

          if not is-origin {
            if grid-mode.major and major or grid-mode.minor and not major {
              let (grid-begin, grid-end) = if name == "x" {
                ((x, 0), (x, h))
              } else {
                ((0, y), (w, y))
              }
              line(grid-begin, grid-end, ..style.grid)
            }

            line(tick-begin, tick-end, ..style.tick)
          }

          if label != none {
            if is-origin and shared-origin {
              if not origin-drawn {
                origin-drawn = true
                content(vector.add((x, y),
                  vector.scale((1, 1), -style.tick.label.offset / 2)),
                  [#label], anchor: "north-east")
              }
            } else {
              content(vector.add(tick-begin,
                vector.scale(tic-dir, -style.tick.label.offset)),
                [#label], anchor: anchor)
            }
          }
        }
      }
    }
  })
}<|MERGE_RESOLUTION|>--- conflicted
+++ resolved
@@ -495,26 +495,16 @@
          ..util.merge-dictionary(style, style.at("x", default: (:))),
          name: "x-axis")
     if "label" in x-axis and x-axis.label != none {
-<<<<<<< HEAD
       content((rel: (0, -style.label.offset), to: "x-axis.end"),
-        anchor: "top-left", x-axis.label)
-=======
-      content((rel: (0, -style.tick.label.offset), to: "x-axis.end"),
         anchor: "north-west", x-axis.label)
->>>>>>> 7f7b122c
     }
 
     line((y-x, -padding.bottom), (y-x, h + padding.top),
          ..util.merge-dictionary(style, style.at("y", default: (:))),
          name: "y-axis")
     if "label" in y-axis and y-axis.label != none {
-<<<<<<< HEAD
       content((rel: (-style.label.offset, 0), to: "y-axis.end"),
-        anchor: "bottom-right", y-axis.label)
-=======
-      content((rel: (-style.tick.label.offset, 0), to: "y-axis.end"),
         anchor: "south-east", y-axis.label)
->>>>>>> 7f7b122c
     }
 
     // If both axes cross at the same value (mostly 0)
